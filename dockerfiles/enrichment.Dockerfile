--- conflicted
+++ resolved
@@ -4,30 +4,8 @@
 FROM harmj0y/jtr-base AS dependencies-os
 WORKDIR /app/cmd/enrichment
 
-<<<<<<< HEAD
-ENV PYTHONUNBUFFERED=true
-
-
-####################################
-# OS dependencies
-####################################
-FROM debcommon AS dependencies-os
-
-# install our necessary dependencies
-RUN apt-get update -y && apt-get install -y \
-    yara \
-    git \
-    wamerican \
-    libcompress-raw-lzma-perl \
- && rm -rf /var/lib/apt/lists/*
-
-# build JTR so we build get various X-2john binaries for file hash extraction
-# msfastpbkdf2 - first we have to pip3 install this *normally* so the _fastpbkdf2.abi3.so properly builds (because Poetry no like)
-RUN cd /opt/ && git clone https://github.com/openwall/john && cd john/src && ./configure && make -j$(nproc) && pip3 install msfastpbkdf2
-=======
 # first we have to pip3 install this *normally* so the _fastpbkdf2.abi3.so properly builds (because Poetry no like)
 RUN pip3 install msfastpbkdf2
->>>>>>> 4927efb7
 
 
 ####################################
