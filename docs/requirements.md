# Requirements

## Table of Contents

1. [Table of Contents](#table-of-contents)
1. [VM Hardware Requirements](#vm-hardware-requirements)
2. [Software Requirements](#software-requirements)
    1. [K3s](#k3s)

## VM Hardware Requirements
We have only tested on machines with the the following specs. All other configurations are not officially supported.

 * OS: Debian 11 LTS or Debian 11 on the Windows Subsystem for Linux (WSL).
 * 4 processors
 * 16 GB RAM
 * 100 GB disk

You could probably do 3 processors and 10 GB RAM, just might need to change how many CPUs and how much memory you give to minikube (and then cross your fingers you don't get OOMErrors from Kubernetes :P)

Additionally, only x64 architecture has been tested and is supported. ARM platforms (e.g., Mac devives with M* chips) are not currently supported but we intend to support these in the future.

**Do not install the following requirements as root! Minikube is particular does not like to be run as root.**

## Software Requirements

K3s is the only officially supported way to install Nemesis. Installation instructions for [Docker Desktop](requirements_docker_desktop.md) and [Minikube](requirements_minikube.md) do exist but may not be up to date.

**The following requirements need to be installed:**

### K3s

k3s is a lightweight Kubernetes distribution that simplifies the deployment and management of Kubernetes clusters.

#### Install k3s

Install k3s with the following command:

```bash
curl -sfL https://get.k3s.io | sh -
```

After installing k3s, modify your kubeconfig to use the k3s Kubernetes configuration with the following commands:

```bash
export KUBECONFIG=~/.kube/config
mkdir ~/.kube 2> /dev/null
sudo k3s kubectl config view --raw > "$KUBECONFIG"
chmod 600 "$KUBECONFIG"
```

#### Install Helm

Follow the Helm installation guide for your specific operating system: [Installing Helm](https://helm.sh/docs/intro/install/).

The installation instructions for Debian are replicated here:

```bash
curl https://baltocdn.com/helm/signing.asc | gpg --dearmor | sudo tee /usr/share/keyrings/helm.gpg > /dev/null
sudo apt-get install apt-transport-https --yes
echo "deb [arch=$(dpkg --print-architecture) signed-by=/usr/share/keyrings/helm.gpg] https://baltocdn.com/helm/stable/debian/ all main" | sudo tee /etc/apt/sources.list.d/helm-stable-debian.list
sudo apt-get update
sudo apt-get install helm
```

#### Install Dependencies

<<<<<<< HEAD
    If you want to edit any of the password values for Nemesis, edit them in [values.yaml](https://github.com/SpecterOps/Nemesis/blob/main/helm/quickstart/values.yaml).

    ```
    curl https://raw.githubusercontent.com/SpecterOps/Nemesis/helm/helm/quickstart/values.yaml -o quickstart-values.yaml
    # Edit values.yaml as you need
    helm install --repo https://specterops.github.io/Nemesis/ nemesis-quickstart quickstart -f quickstart-values.yaml
    ```

7. Install Nginx Ingress and eck-operator

**Purpose**: Helm dependencies can't put resources in other namespaces (`ingress-nginx` and `elastic-system`), so we must install these separately.
=======
Install the Elastic operator with the following Helm command to manage Elasticsearch in the `default` namespace:
>>>>>>> 7ff16759

```bash
helm install elastic-operator eck-operator --repo https://helm.elastic.co --namespace elastic-system --create-namespace --set managedNamespaces='{default}'
```

#### Validate Installation

To ensure you're ready for the next step, run the command below and ensure a deployment exists for "traefik" and "elastic-operator."

```bash
$ helm ls -A
NAME                    NAMESPACE       REVISION        UPDATED                                 STATUS          CHART                           APP VERSION
elastic-operator        elastic-system  1               2024-04-22 10:42:02.9517585 -0400 EDT   deployed        eck-operator-2.12.1             2.12.1
traefik                 kube-system     1               2024-04-19 17:56:18.401408836 +0000 UTC deployed        traefik-25.0.2+up25.0.0         v2.10.5
traefik-crd             kube-system     1               2024-04-19 17:56:17.382691893 +0000 UTC deployed        traefik-crd-25.0.2+up25.0.0     v2.10.5
```<|MERGE_RESOLUTION|>--- conflicted
+++ resolved
@@ -64,21 +64,7 @@
 
 #### Install Dependencies
 
-<<<<<<< HEAD
-    If you want to edit any of the password values for Nemesis, edit them in [values.yaml](https://github.com/SpecterOps/Nemesis/blob/main/helm/quickstart/values.yaml).
-
-    ```
-    curl https://raw.githubusercontent.com/SpecterOps/Nemesis/helm/helm/quickstart/values.yaml -o quickstart-values.yaml
-    # Edit values.yaml as you need
-    helm install --repo https://specterops.github.io/Nemesis/ nemesis-quickstart quickstart -f quickstart-values.yaml
-    ```
-
-7. Install Nginx Ingress and eck-operator
-
-**Purpose**: Helm dependencies can't put resources in other namespaces (`ingress-nginx` and `elastic-system`), so we must install these separately.
-=======
 Install the Elastic operator with the following Helm command to manage Elasticsearch in the `default` namespace:
->>>>>>> 7ff16759
 
 ```bash
 helm install elastic-operator eck-operator --repo https://helm.elastic.co --namespace elastic-system --create-namespace --set managedNamespaces='{default}'
